//
// Part of penne
// Copyright (c) 2020 Sander in 't Veld
// License: MIT
//

use penne::lexer::Token;
use penne::resolved::{Expression, Statement};
use penne::*;

use pretty_assertions::assert_eq;

fn compile(filename: &str) -> Result<Vec<Declaration>, Errors>
{
	let source = std::fs::read_to_string(filename).unwrap();
	penne::compile_source(&source, &filename)
}

#[test]
fn lex_euro_in_string()
{
	let filename = "tests/samples/valid/euro_in_string.pn";
	let source = std::fs::read_to_string(filename).unwrap();
	let tokens = lexer::lex(&source, &filename);
	let gathered: Vec<(Token, std::ops::Range<usize>)> = tokens
		.into_iter()
		.map(|t| (t.result.unwrap(), t.location.span))
		.collect();
	let expected = [
		(Token::Fn, 0..2),
		(Token::Identifier(String::from("euro")), 3..7),
		(Token::ParenLeft, 7..8),
		(Token::ParenRight, 8..9),
		(Token::BraceLeft, 10..11),
		(Token::Var, 13..16),
		(Token::Identifier(String::from("x")), 17..18),
		(Token::Assignment, 19..20),
		(
			Token::StringLiteral {
				bytes: "€".as_bytes().to_vec(),
			},
			21..24,
		),
		(Token::Semicolon, 24..25),
		(Token::Identifier(String::from("end")), 27..30),
		(Token::Colon, 30..31),
		(Token::BraceRight, 32..33),
	];
	assert_eq!(&gathered[..], &expected[..]);
}

fn parse_string_in_file(filename: &str, expected: &str)
{
	let declarations = match compile(filename)
	{
		Ok(declarations) => declarations,
		#[allow(unreachable_code)]
		Err(errors) => match errors.panic() {},
	};
	let body = match declarations.into_iter().next()
	{
		Some(Declaration::Function { body, .. }) => body,
		_ => panic!("broken test"),
	};
	let statement = body.statements.into_iter().next();
	match statement
	{
		Some(Statement::Declaration {
			value: Some(Expression::StringLiteral { bytes, .. }),
			..
		}) =>
		{
			assert_eq!(&bytes[..], expected.as_bytes());
		}
		_ => panic!("broken test"),
	}
}

#[test]
fn parse_unicode_string_in_utf8_file()
{
	parse_string_in_file(
		"tests/samples/valid/unicode_string_in_utf8_file.pn",
		"$10/£10/€10. Aÿ!!! 하와!!!",
	)
}

#[test]
fn parse_string_escapes()
{
	parse_string_in_file(
		"tests/samples/valid/string_escapes.pn",
		"\n\r\t\'\"\0\\",
	)
}

#[test]
fn parse_euro_in_string()
{
	parse_string_in_file("tests/samples/valid/euro_in_string.pn", "€")
}

#[test]
fn parse_euro_in_string_escaped()
{
	parse_string_in_file("tests/samples/valid/euro_in_string_escaped.pn", "€")
}

fn compile_to_fail(codes: &[u16], filename: &str)
{
	match compile(filename)
	{
		Ok(_) => panic!("broken test"),
		Err(errors) =>
		{
			assert_eq!(errors.codes(), codes, "unexpected {:?}", errors)
		}
	}
}

#[test]
fn fail_to_parse_unexpected_end_of_file()
{
	compile_to_fail(&[100], "tests/samples/invalid/unexpected_end_of_file.pn")
}

#[test]
fn fail_to_parse_unexpected_end_of_import()
{
	compile_to_fail(&[100], "tests/samples/invalid/unexpected_end_of_import.pn")
}

#[test]
fn fail_to_parse_unexpected_end_of_declaration()
{
	compile_to_fail(
		&[100],
		"tests/samples/invalid/unexpected_end_of_declaration.pn",
	)
}

#[test]
fn fail_to_parse_empty_file()
{
	compile_to_fail(&[101], "tests/samples/invalid/empty_file.pn")
}

#[test]
fn fail_to_parse_invalid_character()
{
	compile_to_fail(&[110], "tests/samples/invalid/invalid_character.pn")
}

#[test]
fn fail_to_parse_invalid_character_in_identifier()
{
	compile_to_fail(
		&[110],
		"tests/samples/invalid/invalid_character_in_identifier.pn",
	)
}

#[test]
fn fail_to_parse_invalid_character_at_top_level()
{
	compile_to_fail(
		&[110],
		"tests/samples/invalid/invalid_character_at_top_level.pn",
	)
}

#[test]
fn fail_to_parse_invalid_character_in_string()
{
	compile_to_fail(
		&[110],
		"tests/samples/invalid/invalid_character_in_string.pn",
	)
}

#[test]
fn fail_to_parse_invalid_escape()
{
	compile_to_fail(&[162], "tests/samples/invalid/invalid_escape.pn")
}

#[test]
fn fail_to_parse_invalid_escape_hex()
{
	compile_to_fail(&[162], "tests/samples/invalid/invalid_escape_hex.pn")
}

#[test]
fn fail_to_parse_invalid_escape_unicode()
{
	compile_to_fail(&[162], "tests/samples/invalid/invalid_escape_unicode.pn")
}

#[test]
fn fail_to_parse_invalid_escape_empty()
{
	compile_to_fail(&[162], "tests/samples/invalid/invalid_escape_empty.pn")
}

#[test]
fn fail_to_parse_invalid_escape_unclosed()
{
	compile_to_fail(&[162], "tests/samples/invalid/invalid_escape_unclosed.pn")
}

#[test]
fn fail_to_parse_multiple_invalid_escapes()
{
	compile_to_fail(&[162], "tests/samples/invalid/multiple_invalid_escapes.pn")
}

#[test]
fn fail_to_parse_invalid_trailing_slash_in_string()
{
	compile_to_fail(
		&[161],
		"tests/samples/invalid/invalid_trailing_slash_in_string.pn",
	)
}

#[test]
fn fail_to_parse_missing_closing_quote()
{
	compile_to_fail(&[160], "tests/samples/invalid/missing_closing_quote.pn")
}

#[test]
fn fail_to_parse_missing_quotes_after_import()
{
	compile_to_fail(
		&[300],
		"tests/samples/invalid/missing_quotes_after_import.pn",
	)
}

#[test]
fn fail_to_parse_invalid_unicode_in_import()
{
	compile_to_fail(
		&[300],
		"tests/samples/invalid/invalid_unicode_in_import.pn",
	)
}

#[test]
fn fail_to_parse_invalid_space_before_suffix()
{
	compile_to_fail(
		&[300],
		"tests/samples/invalid/invalid_space_before_suffix.pn",
	)
}

#[test]
fn fail_to_parse_invalid_integer_suffix()
{
	compile_to_fail(&[141], "tests/samples/invalid/invalid_integer_suffix.pn")
}

#[test]
fn fail_to_parse_octal_suffix()
{
	compile_to_fail(&[141], "tests/samples/invalid/octal_suffix.pn")
}

#[test]
fn fail_to_parse_integer_too_big()
{
	compile_to_fail(&[142], "tests/samples/invalid/integer_too_big.pn")
}

#[test]
fn fail_to_parse_i32_too_big()
{
	compile_to_fail(&[140], "tests/samples/invalid/i32_too_big.pn")
}

#[test]
fn fail_to_parse_i128_too_big()
{
	compile_to_fail(&[140], "tests/samples/invalid/i128_too_big.pn")
}

#[test]
fn fail_to_parse_untyped_integer_too_big()
{
	compile_to_fail(&[142], "tests/samples/invalid/untyped_integer_too_big.pn")
}

#[test]
fn fail_to_parse_bit_integer_too_big()
{
	compile_to_fail(&[143], "tests/samples/invalid/bit_integer_too_big.pn")
}

#[test]
fn fail_to_parse_binary_integer_too_big()
{
	compile_to_fail(&[143], "tests/samples/invalid/binary_integer_too_big.pn")
}

#[test]
fn unfinished_function_signature()
{
	compile_to_fail(
		&[300],
		"tests/samples/invalid/unfinished_function_signature.pn",
	)
}

#[test]
fn fail_to_parse_import_without_semicolon()
{
	compile_to_fail(&[300], "tests/samples/invalid/import_without_semicolon.pn")
}

#[test]
fn fail_to_parse_non_existing_statement()
{
	compile_to_fail(&[301], "tests/samples/invalid/non_existing_statement.pn")
}

#[test]
fn fail_to_parse_duplicate_return()
{
	compile_to_fail(&[420], "tests/samples/invalid/duplicate_return.pn")
}

#[test]
fn fail_to_parse_early_return()
{
	compile_to_fail(&[300], "tests/samples/invalid/early_return.pn")
}

#[test]
fn fail_to_parse_early_return_in_void()
{
	compile_to_fail(&[301], "tests/samples/invalid/early_return_in_void.pn")
}

#[test]
fn fail_to_parse_return_as_end()
{
	compile_to_fail(&[302], "tests/samples/invalid/return_as_end.pn")
}

#[test]
fn fail_to_parse_empty_return()
{
	compile_to_fail(&[335], "tests/samples/invalid/empty_return.pn")
}

#[test]
fn fail_to_parse_empty_return_in_void()
{
	compile_to_fail(&[335], "tests/samples/invalid/empty_return_in_void.pn")
}

#[test]
fn fail_to_parse_missing_closing_parenthesis_after_parameters()
{
	compile_to_fail(
		&[300],
		"tests/samples/invalid/missing_closing_parenthesis_after_parameters.pn",
	)
}

#[test]
fn fail_to_parse_reserved_keyword_as_identifier()
{
	compile_to_fail(
		&[300, 300, 300],
		"tests/samples/invalid/reserved_keyword_as_identifier.pn",
	)
}

#[test]
fn fail_to_parse_reserved_keyword_as_declaration_identifier()
{
	compile_to_fail(
		&[300, 300, 300],
		"tests/samples/invalid/reserved_keyword_as_declaration_identifier.pn",
	)
}

#[test]
fn fail_to_parse_negative_array_length()
{
	compile_to_fail(&[300], "tests/samples/invalid/negative_array_length.pn")
}

#[test]
fn fail_to_parse_assign_to_array_slice_length()
{
	compile_to_fail(
		&[300, 300, 300],
		"tests/samples/invalid/assign_to_array_slice_length.pn",
	)
}

#[test]
fn fail_to_parse_address_of_literal()
{
	compile_to_fail(
		&[300, 300, 300],
		"tests/samples/invalid/address_of_literal.pn",
	)
}

#[test]
<<<<<<< HEAD
fn fail_to_parse_type_before_member()
{
	compile_to_fail(&[300, 300], "tests/samples/invalid/type_before_member.pn")
}

#[test]
fn fail_to_parse_expression_as_type()
{
	compile_to_fail(&[300], "tests/samples/invalid/expression_as_type.pn")
}

#[test]
fn fail_to_parse_bool_directly_as_condition()
{
	compile_to_fail(
		&[300],
		"tests/samples/invalid/bool_directly_as_condition.pn",
	)
}

#[test]
fn fail_to_parse_bitwise_binary_expression()
{
	compile_to_fail(
		&[300],
		"tests/samples/invalid/bitwise_binary_expression.pn",
	)
}

#[test]
fn fail_to_parse_bitshift_binary_expression()
{
	compile_to_fail(
		&[300],
		"tests/samples/invalid/bitshift_binary_expression.pn",
=======
fn fail_to_parse_expression_in_array_length()
{
	compile_to_fail(
		&[300, 300, 300],
		"tests/samples/invalid/expression_in_array_length.pn",
>>>>>>> 77e8e270
	)
}<|MERGE_RESOLUTION|>--- conflicted
+++ resolved
@@ -413,7 +413,6 @@
 }
 
 #[test]
-<<<<<<< HEAD
 fn fail_to_parse_type_before_member()
 {
 	compile_to_fail(&[300, 300], "tests/samples/invalid/type_before_member.pn")
@@ -449,12 +448,14 @@
 	compile_to_fail(
 		&[300],
 		"tests/samples/invalid/bitshift_binary_expression.pn",
-=======
+	)
+}
+
+#[test]
 fn fail_to_parse_expression_in_array_length()
 {
 	compile_to_fail(
 		&[300, 300, 300],
 		"tests/samples/invalid/expression_in_array_length.pn",
->>>>>>> 77e8e270
 	)
 }